--- conflicted
+++ resolved
@@ -18,10 +18,7 @@
 StatsModels = "3eaba693-59b7-5ba5-a881-562e759f1c8d"
 
 [compat]
-<<<<<<< HEAD
+Arrow = "2"
 GLM = "1"
-=======
-Arrow = "2"
 StatsBase = "0.33"
-StatsModels = "0.6"
->>>>>>> 925c9844
+StatsModels = "0.6"