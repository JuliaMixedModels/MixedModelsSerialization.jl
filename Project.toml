--- conflicted
+++ resolved
@@ -18,14 +18,11 @@
 StatsModels = "3eaba693-59b7-5ba5-a881-562e759f1c8d"
 
 [compat]
-<<<<<<< HEAD
-Legolas = "0.4"
-=======
 Arrow = "2"
 Effects = "0.1"
 GLM = "1"
 JSON3 = "1"
+Legolas = "0.4"
 StatsAPI = "1"
 StatsBase = "0.33"
 StatsModels = "0.6"
->>>>>>> 9dae3e3c
