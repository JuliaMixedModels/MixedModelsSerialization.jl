name = "MixedModelsSerialization"
uuid = "b32ace64-3998-4ca6-afd0-a0db4a0482b2"
authors = ["Phillip Alday <me@phillipalday.com>"]
<<<<<<< HEAD
version = "0.1.2"
=======
version = "0.2.0"
>>>>>>> d7497423

[deps]
GLM = "38e38edf-8417-5370-95a0-9cbb8c7f171a"
JLD2 = "033835bb-8acc-5ee8-8aae-3f567f8a3819"
LinearAlgebra = "37e2e46d-f89d-539d-b4ee-838fcccc9c8e"
MixedModels = "ff71e718-51f3-5ec2-a782-8ffcbfa3c316"
SparseArrays = "2f01184e-e22b-5df5-ae63-d93ebab69eaf"
StatsAPI = "82ae8749-77ed-4fe6-ae5f-f523153014b0"
StatsBase = "2913bbd2-ae8a-5f71-8c99-4fb6c76f3a91"
StatsFuns = "4c63d2b9-4356-54db-8cca-17b64c39e42c"
StatsModels = "3eaba693-59b7-5ba5-a881-562e759f1c8d"

[weakdeps]
DataFrames = "a93c6f00-e57d-5684-b7b6-d8193f3e46c0"
Effects = "8f03c58b-bd97-4933-a826-f71b64d2cca2"

[extensions]
MixedModelsSerializationEffectsExt = ["DataFrames", "Effects"]

[compat]
DataFrames = "1"
Effects = "1"
GLM = "1"
<<<<<<< HEAD
JLD2 = "0.4.22, 0.6"
MixedModels = "4"
=======
JLD2 = "0.4.22"
MixedModels = "5.0.3"
>>>>>>> d7497423
StatsAPI = "1"
StatsBase = "0.33, 0.34"
StatsFuns = "1"
StatsModels = "0.7"
julia = "1.10"

[extras]
Aqua = "4c88cf16-eb10-579e-8560-4a9242c79595"
Effects = "8f03c58b-bd97-4933-a826-f71b64d2cca2"
MixedModelsDatasets = "7e9fb7ac-9f67-43bf-b2c8-96ba0796cbb6"
Suppressor = "fd094767-a336-5f1f-9728-57cf17d0bbfb"
Test = "8dfed614-e22c-5e08-85e1-65c5234f0b40"
TestSetExtensions = "98d24dd4-01ad-11ea-1b02-c9a08f80db04"

[targets]
test = ["Aqua", "Effects", "MixedModelsDatasets", "Suppressor", "Test", "TestSetExtensions"]<|MERGE_RESOLUTION|>--- conflicted
+++ resolved
@@ -1,11 +1,7 @@
 name = "MixedModelsSerialization"
 uuid = "b32ace64-3998-4ca6-afd0-a0db4a0482b2"
 authors = ["Phillip Alday <me@phillipalday.com>"]
-<<<<<<< HEAD
-version = "0.1.2"
-=======
 version = "0.2.0"
->>>>>>> d7497423
 
 [deps]
 GLM = "38e38edf-8417-5370-95a0-9cbb8c7f171a"
@@ -29,13 +25,8 @@
 DataFrames = "1"
 Effects = "1"
 GLM = "1"
-<<<<<<< HEAD
-JLD2 = "0.4.22, 0.6"
-MixedModels = "4"
-=======
-JLD2 = "0.4.22"
+JLD2 = "0.4.22, 0.5, 0.6"
 MixedModels = "5.0.3"
->>>>>>> d7497423
 StatsAPI = "1"
 StatsBase = "0.33, 0.34"
 StatsFuns = "1"
