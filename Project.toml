name = "MixedModelsSerialization"
uuid = "b32ace64-3998-4ca6-afd0-a0db4a0482b2"
authors = ["Phillip Alday <me@phillipalday.com>"]
version = "0.1.0"

[deps]
Arrow = "69666777-d1a9-59fb-9406-91d4454c9d45"
Effects = "8f03c58b-bd97-4933-a826-f71b64d2cca2"
GLM = "38e38edf-8417-5370-95a0-9cbb8c7f171a"
JSON3 = "0f8b85d8-7281-11e9-16c2-39a750bddbf1"
Legolas = "741b9549-f6ed-4911-9fbf-4a1c0c97f0cd"
LinearAlgebra = "37e2e46d-f89d-539d-b4ee-838fcccc9c8e"
MixedModels = "ff71e718-51f3-5ec2-a782-8ffcbfa3c316"
SparseArrays = "2f01184e-e22b-5df5-ae63-d93ebab69eaf"
StatsAPI = "82ae8749-77ed-4fe6-ae5f-f523153014b0"
StatsBase = "2913bbd2-ae8a-5f71-8c99-4fb6c76f3a91"
StatsFuns = "4c63d2b9-4356-54db-8cca-17b64c39e42c"
StatsModels = "3eaba693-59b7-5ba5-a881-562e759f1c8d"

[compat]
<<<<<<< HEAD
Effects = "0.1"
=======
Arrow = "2"
GLM = "1"
StatsAPI = "1"
StatsBase = "0.33"
StatsModels = "0.6"
>>>>>>> 7d2d429f
<|MERGE_RESOLUTION|>--- conflicted
+++ resolved
@@ -18,12 +18,9 @@
 StatsModels = "3eaba693-59b7-5ba5-a881-562e759f1c8d"
 
 [compat]
-<<<<<<< HEAD
+Arrow = "2"
 Effects = "0.1"
-=======
-Arrow = "2"
 GLM = "1"
 StatsAPI = "1"
 StatsBase = "0.33"
-StatsModels = "0.6"
->>>>>>> 7d2d429f
+StatsModels = "0.6"