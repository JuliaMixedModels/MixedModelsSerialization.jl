name = "MixedModelsSerialization"
uuid = "b32ace64-3998-4ca6-afd0-a0db4a0482b2"
authors = ["Phillip Alday <me@phillipalday.com>"]
version = "0.1.0"

[deps]
Arrow = "69666777-d1a9-59fb-9406-91d4454c9d45"
Effects = "8f03c58b-bd97-4933-a826-f71b64d2cca2"
GLM = "38e38edf-8417-5370-95a0-9cbb8c7f171a"
JSON3 = "0f8b85d8-7281-11e9-16c2-39a750bddbf1"
Legolas = "741b9549-f6ed-4911-9fbf-4a1c0c97f0cd"
LinearAlgebra = "37e2e46d-f89d-539d-b4ee-838fcccc9c8e"
MixedModels = "ff71e718-51f3-5ec2-a782-8ffcbfa3c316"
SparseArrays = "2f01184e-e22b-5df5-ae63-d93ebab69eaf"
StatsAPI = "82ae8749-77ed-4fe6-ae5f-f523153014b0"
StatsBase = "2913bbd2-ae8a-5f71-8c99-4fb6c76f3a91"
StatsFuns = "4c63d2b9-4356-54db-8cca-17b64c39e42c"
StatsModels = "3eaba693-59b7-5ba5-a881-562e759f1c8d"

[compat]
<<<<<<< HEAD
JSON3 = "1"
=======
Arrow = "2"
Effects = "0.1"
GLM = "1"
StatsAPI = "1"
StatsBase = "0.33"
StatsModels = "0.6"
>>>>>>> e7bfde77
<|MERGE_RESOLUTION|>--- conflicted
+++ resolved
@@ -18,13 +18,10 @@
 StatsModels = "3eaba693-59b7-5ba5-a881-562e759f1c8d"
 
 [compat]
-<<<<<<< HEAD
-JSON3 = "1"
-=======
 Arrow = "2"
 Effects = "0.1"
 GLM = "1"
+JSON3 = "1"
 StatsAPI = "1"
 StatsBase = "0.33"
-StatsModels = "0.6"
->>>>>>> e7bfde77
+StatsModels = "0.6"